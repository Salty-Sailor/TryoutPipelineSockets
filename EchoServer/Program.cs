using CommandLine;
using System;
using System.Net;
using RuntimeTracing;

namespace EchoServer
{
    public enum TestType
    {
        Pipeline,
        TcpSocket,
    }

    public class Options
    {
        [Option('h', "help", Required = false, Default = false, HelpText = "print usage info and exit")]
        public bool Help { get; set; }

        [Option('l', "address", Required = false, Default = "0.0.0.0", HelpText = "listening address")]
        public string Address { get; set; }

        [Option('p', "port", Required = false, Default = 10008, HelpText = "listening port")]
        public int Port { get; set; }

<<<<<<< HEAD
        [Option('t', "type", Default = TestType.Pipeline, HelpText = "test type")]
        public TestType testType { get; set; }
=======
        [Option('v', "verbose", Required = false, Default = false, HelpText = "print verbose tracing log")]
        public bool Verbose { get; set; }


        public static Options s_Current;
    }

    public class EchoServer : SocketServer
    {
        protected override Task OnClientConnectedAsync(in ClientConnection client)
        {
            return Echo(client.Transport);
        }

        private async Task Echo(IDuplexPipe transport)
        {
            FrameProtocol.FrameProtocol protocol = new FrameProtocol.FrameProtocol(transport);
            try
            {
                while (true)
                {
                    (var buffer, var len) = await protocol.ReadAsync();
                    if (len == 0)
                    {
                        return;
                    }
                    using (buffer)
                    {
                        await protocol.WriteAsync(buffer.Memory.Slice(0, (int)len));
                    }
                }
            }
            catch(Exception)
            {

            }
            finally
            {
                transport.Output.Complete();
            }

        }


>>>>>>> a88a838c

        public static Options s_Current;
    }

    class Program
    {
        static void Main(string[] args)
        {
            Options options = null;
            RuntimeEventListener eventListener = null;

            Parser.Default.ParseArguments<Options>(args)
                .WithParsed(_options =>
                {
                    options = _options;
                });

            if (options == null)
            {
                return;
            }
<<<<<<< HEAD
=======

            if (options.Verbose)
            {
                eventListener = new RuntimeEventListener();
            }

            EchoServer server = new EchoServer();
>>>>>>> a88a838c
            IPAddress address = IPAddress.Parse(options.Address);
            EndPoint endpoint = new IPEndPoint(address, options.Port);

            switch (options.testType)
            {
                case TestType.Pipeline:
                    {
                        PipeEchoServer server = new PipeEchoServer();
                        server.Listen(endpoint, listenBacklog: 5000);
                    }
                    break;
                case TestType.TcpSocket:
                    {
                        TcpEchoServer server = new TcpEchoServer();
                        server.Listen((IPEndPoint)endpoint, 5000);
                    }
                    break;
            }

            Console.WriteLine("enter return to exit");
            Console.ReadLine();
        }
    }
}<|MERGE_RESOLUTION|>--- conflicted
+++ resolved
@@ -22,55 +22,11 @@
         [Option('p', "port", Required = false, Default = 10008, HelpText = "listening port")]
         public int Port { get; set; }
 
-<<<<<<< HEAD
         [Option('t', "type", Default = TestType.Pipeline, HelpText = "test type")]
         public TestType testType { get; set; }
-=======
+
         [Option('v', "verbose", Required = false, Default = false, HelpText = "print verbose tracing log")]
         public bool Verbose { get; set; }
-
-
-        public static Options s_Current;
-    }
-
-    public class EchoServer : SocketServer
-    {
-        protected override Task OnClientConnectedAsync(in ClientConnection client)
-        {
-            return Echo(client.Transport);
-        }
-
-        private async Task Echo(IDuplexPipe transport)
-        {
-            FrameProtocol.FrameProtocol protocol = new FrameProtocol.FrameProtocol(transport);
-            try
-            {
-                while (true)
-                {
-                    (var buffer, var len) = await protocol.ReadAsync();
-                    if (len == 0)
-                    {
-                        return;
-                    }
-                    using (buffer)
-                    {
-                        await protocol.WriteAsync(buffer.Memory.Slice(0, (int)len));
-                    }
-                }
-            }
-            catch(Exception)
-            {
-
-            }
-            finally
-            {
-                transport.Output.Complete();
-            }
-
-        }
-
-
->>>>>>> a88a838c
 
         public static Options s_Current;
     }
@@ -92,16 +48,11 @@
             {
                 return;
             }
-<<<<<<< HEAD
-=======
-
             if (options.Verbose)
             {
                 eventListener = new RuntimeEventListener();
             }
 
-            EchoServer server = new EchoServer();
->>>>>>> a88a838c
             IPAddress address = IPAddress.Parse(options.Address);
             EndPoint endpoint = new IPEndPoint(address, options.Port);
 
