--- conflicted
+++ resolved
@@ -157,52 +157,27 @@
 
             double[] total = clients.Where(cli => cli.Error == null).Select(cli => cli.ConnectDuration.TotalMilliseconds + cli.EchoDuration.TotalMilliseconds).ToArray();
 
-<<<<<<< HEAD
-            Console.WriteLine("connect\tp90:{0:N2}ms  p95:{1:N2}ms p99:{2:N2}ms p99.9:{3:N2}ms",
-=======
+
             Console.WriteLine("connect\tp90:{0:N2}ms\tp95:{1:N2}ms\tp99:{2:N2}ms\tp99.9:{3:N2}ms",
->>>>>>> f1fde0c3
                     Percentile(connect, 0.9),
                     Percentile(connect, 0.95),
                     Percentile(connect, 0.99),
                     Percentile(connect, 0.999)
                     );
 
-<<<<<<< HEAD
-            Console.WriteLine("echo\tp90:{0:N2}ms  p95:{1}ms p99:{2}ms p99.9:{3}ms",
-=======
             Console.WriteLine("echo\tp90:{0:N2}ms\tp95:{1:N2}ms\tp99:{2:N2}ms\tp99.9:{3:N2}ms",
->>>>>>> f1fde0c3
                    Percentile(echo, 0.9),
                    Percentile(echo, 0.95),
                    Percentile(echo, 0.99),
                    Percentile(echo, 0.999)
                    );
 
-<<<<<<< HEAD
-            Console.WriteLine("total\tp90:{0:N2}ms  p95:{1}ms p99:{2}ms p99.9:{3}ms",
-=======
             Console.WriteLine("total\tp90:{0:N2}ms\tp95:{1:N2}ms\tp99:{2:N2}ms\tp99.9:{3:N2}ms",
->>>>>>> f1fde0c3
                    Percentile(total, 0.9),
                    Percentile(total, 0.95),
                    Percentile(total, 0.99),
                    Percentile(total, 0.999)
                    );
-<<<<<<< HEAD
-=======
-
-            //Histogram connectHistorgram = new Histogram(clients.Where(cli => cli.Error == null).Select(cli => cli.ConnectDuration.TotalMilliseconds), 10);
-            //Console.WriteLine("======= Connect========\r\n: {0}", connectHistorgram.ToString() );
-
-            //Histogram echoHistorgram = new Histogram(clients.Where(cli => cli.Error == null).Select(cli => cli.EchoDuration.TotalMilliseconds), 10);
-            //Console.WriteLine("======= Echo ========\r\n: {0}", echoHistorgram.ToString());
-
-
-            //Histogram totalHistorgram = new Histogram(clients.Where(cli => cli.Error == null).Select(cli => cli.ConnectDuration.TotalMilliseconds + cli.EchoDuration.TotalMilliseconds), 10);
-            //Console.WriteLine("======= Total ========\r\n: {0}", totalHistorgram.ToString());
-
->>>>>>> f1fde0c3
         }
 
         public static double Percentile(double[] sequence, double excelPercentile)
