using CommandLine;
using MathNet.Numerics.Statistics;
using Pipelines.Sockets.Unofficial;
using System;
using System.Diagnostics;
using System.Net;
using System.Threading.Tasks;
using System.Threading;
using System.Linq;
using System.Collections.Generic;

namespace EchoClient
{

    public class Options
    {
        [Option('h', "help", Required = false, Default = false, HelpText = "print usage info and exit")]
        public bool Help { get; set; }

        [Option('l', "address", Required = false, Default = "127.0.0.1", HelpText = "listening address")]
        public string Address { get; set; }

        [Option('p', "port", Required = false, Default = 10008, HelpText = "listening port")]
        public int Port { get; set; }

        [Option('c', "clients", Required = false, Default = 5000, HelpText = "number of clients")]
        public int Clients { get; set; }

        [Option('r', "round", Required = false, Default = 2, HelpText = "echo round")]
        public int Rounds { get; set; }


        [Option('s', "payload", Required = false, Default = 64, HelpText = "payload size")]
        public int Payload { get; set; }

        public static Options s_Current;
    }

    class Program
    {
        static void Main(string[] args)
        {

            Options options = null;


            Parser.Default.ParseArguments<Options>(args)
                .WithParsed(_options =>
                {
                    options = _options;
                });

            if (options == null)
            {
                return;
            }

            RuntimeTracing.RuntimeEventListener listener = new RuntimeTracing.RuntimeEventListener();

<<<<<<< HEAD
            listener.ThreadPoolWorkerThreadWait += () =>
             {
                 Console.WriteLine("==============> {0} {1} {2} {3} {4} {5} {6}",
                     Interlocked.Read(ref listener.EnqueueCnt),
                     Interlocked.Read(ref listener.DequeueCnt),
                     Interlocked.Read(ref PipeEchoClient.ConnectBeginCnt),
                     Interlocked.Read(ref PipeEchoClient.ConnectFinishCnt),
                     Interlocked.Read(ref PipeEchoClient.WriteBeginCnt),
                     Interlocked.Read(ref PipeEchoClient.WriteBeginCnt),
                     Interlocked.Read(ref PipeEchoClient.ReadFinishCnt)
                     );
             };

            PipeEchoClient[] clients = new PipeEchoClient[options.Clients];
=======
            SimsClient[] clients = new SimsClient[options.Clients];
>>>>>>> 2260b18b
            Task[] echoTasks = new Task[options.Clients];

            Random r = new Random();
            byte[] payload = new byte[options.Payload];
            r.NextBytes(payload);

            IPAddress address = IPAddress.Parse(options.Address);
            EndPoint endpoint = new IPEndPoint(address, options.Port);

            for (int i = 0; i < options.Clients; i++)
            {
                clients[i] = new PipeEchoClient(endpoint, options.Rounds, payload);
            }

            Stopwatch stopwatch = new Stopwatch();
            stopwatch.Start();


            listener.ThreadPoolWorkerThreadWait += () =>
            {
                Console.WriteLine("==============> {0} {1} {2} {3} {4} {5} {6} {7}",
                    Interlocked.Read(ref listener.EnqueueCnt),
                    Interlocked.Read(ref listener.DequeueCnt),
                    Interlocked.Read(ref SimsClient.ConnectBeginCnt),
                    Interlocked.Read(ref SimsClient.ConnectFinishCnt),
                    Interlocked.Read(ref SimsClient.WriteBeginCnt),
                    Interlocked.Read(ref SimsClient.WriteBeginCnt),
                    Interlocked.Read(ref SimsClient.ReadFinishCnt),
                    stopwatch.ElapsedMilliseconds
                    );
            };


            for (int i = 0; i < options.Clients; i++)
            {
                echoTasks[i] = clients[i].Start();
            }
            Task.WaitAll(echoTasks);
            stopwatch.Stop();


            int errorNum = 0;
            foreach (PipeEchoClient cli in clients)
            {
                if (cli.Error != null)
                {
                    errorNum++;
                }
            }

            Console.WriteLine($"{options.Clients} clients, payload {options.Payload} bytes, {options.Rounds} rounds");
            Console.WriteLine("Total Time Elapsed: {0} Milliseconds", stopwatch.Elapsed.TotalMilliseconds);
            Console.WriteLine("{0} error of {1}", errorNum, options.Clients);

            double[] connect = clients.Where(cli => cli.Error == null).Select(cli => cli.ConnectDuration.TotalMilliseconds).ToArray();

            double[] echo = clients.Where(cli => cli.Error == null).Select(cli => cli.EchoDuration.TotalMilliseconds).ToArray();

            double[] total = clients.Where(cli => cli.Error == null).Select(cli => cli.ConnectDuration.TotalMilliseconds + cli.EchoDuration.TotalMilliseconds).ToArray();


            Console.WriteLine("connect\tp90:{0:N2}ms\tp95:{1:N2}ms\tp99:{2:N2}ms\tp99.9:{3:N2}ms",
                    Percentile(connect, 0.9),
                    Percentile(connect, 0.95),
                    Percentile(connect, 0.99),
                    Percentile(connect, 0.999)
                    );

            Console.WriteLine("echo\tp90:{0:N2}ms\tp95:{1:N2}ms\tp99:{2:N2}ms\tp99.9:{3:N2}ms",
                   Percentile(echo, 0.9),
                   Percentile(echo, 0.95),
                   Percentile(echo, 0.99),
                   Percentile(echo, 0.999)
                   );

            Console.WriteLine("total\tp90:{0:N2}ms\tp95:{1:N2}ms\tp99:{2:N2}ms\tp99.9:{3:N2}ms",
                   Percentile(total, 0.9),
                   Percentile(total, 0.95),
                   Percentile(total, 0.99),
                   Percentile(total, 0.999)
                   );

            Console.WriteLine("==============> {0} {1} {2} {3} {4} {5} {6}",
                Interlocked.Read(ref listener.EnqueueCnt),
                Interlocked.Read(ref listener.DequeueCnt),
                Interlocked.Read(ref PipeEchoClient.ConnectBeginCnt),
                Interlocked.Read(ref PipeEchoClient.ConnectFinishCnt),
                Interlocked.Read(ref PipeEchoClient.WriteBeginCnt),
                Interlocked.Read(ref PipeEchoClient.WriteBeginCnt),
                Interlocked.Read(ref PipeEchoClient.ReadFinishCnt)
    );
        }

        public static double Percentile(double[] sequence, double excelPercentile)
        {
            Array.Sort(sequence);
            int N = sequence.Length;
            double n = (N - 1) * excelPercentile + 1;
            // Another method: double n = (N + 1) * excelPercentile;
            if (n == 1d)
                return sequence[0];
            else if (n == N)
                return sequence[N - 1];
            else
            {
                int k = (int)n;
                double d = n - k;
                return sequence[k - 1] + d * (sequence[k] - sequence[k - 1]);
            }
        }


    }
}<|MERGE_RESOLUTION|>--- conflicted
+++ resolved
@@ -1,16 +1,18 @@
 using CommandLine;
-using MathNet.Numerics.Statistics;
-using Pipelines.Sockets.Unofficial;
 using System;
 using System.Diagnostics;
 using System.Net;
 using System.Threading.Tasks;
 using System.Threading;
 using System.Linq;
-using System.Collections.Generic;
 
 namespace EchoClient
 {
+    public enum TestType
+    {
+        Pipeline,
+        TcpSocket,
+    }
 
     public class Options
     {
@@ -29,9 +31,11 @@
         [Option('r', "round", Required = false, Default = 2, HelpText = "echo round")]
         public int Rounds { get; set; }
 
-
         [Option('s', "payload", Required = false, Default = 64, HelpText = "payload size")]
         public int Payload { get; set; }
+
+        [Option('t', "type", Default = TestType.Pipeline, HelpText = "test type")]
+        public TestType testType { get; set; }
 
         public static Options s_Current;
     }
@@ -40,15 +44,11 @@
     {
         static void Main(string[] args)
         {
-
             Options options = null;
-
-
-            Parser.Default.ParseArguments<Options>(args)
-                .WithParsed(_options =>
-                {
-                    options = _options;
-                });
+            Parser.Default.ParseArguments<Options>(args).WithParsed(_options =>
+            {
+                options = _options;
+            });
 
             if (options == null)
             {
@@ -57,24 +57,7 @@
 
             RuntimeTracing.RuntimeEventListener listener = new RuntimeTracing.RuntimeEventListener();
 
-<<<<<<< HEAD
-            listener.ThreadPoolWorkerThreadWait += () =>
-             {
-                 Console.WriteLine("==============> {0} {1} {2} {3} {4} {5} {6}",
-                     Interlocked.Read(ref listener.EnqueueCnt),
-                     Interlocked.Read(ref listener.DequeueCnt),
-                     Interlocked.Read(ref PipeEchoClient.ConnectBeginCnt),
-                     Interlocked.Read(ref PipeEchoClient.ConnectFinishCnt),
-                     Interlocked.Read(ref PipeEchoClient.WriteBeginCnt),
-                     Interlocked.Read(ref PipeEchoClient.WriteBeginCnt),
-                     Interlocked.Read(ref PipeEchoClient.ReadFinishCnt)
-                     );
-             };
-
-            PipeEchoClient[] clients = new PipeEchoClient[options.Clients];
-=======
-            SimsClient[] clients = new SimsClient[options.Clients];
->>>>>>> 2260b18b
+            EchoClient[] clients = new EchoClient[options.Clients];
             Task[] echoTasks = new Task[options.Clients];
 
             Random r = new Random();
@@ -86,38 +69,35 @@
 
             for (int i = 0; i < options.Clients; i++)
             {
-                clients[i] = new PipeEchoClient(endpoint, options.Rounds, payload);
+                clients[i] = new EchoClient(endpoint, options.Rounds, payload);
             }
 
             Stopwatch stopwatch = new Stopwatch();
             stopwatch.Start();
-
 
             listener.ThreadPoolWorkerThreadWait += () =>
             {
                 Console.WriteLine("==============> {0} {1} {2} {3} {4} {5} {6} {7}",
                     Interlocked.Read(ref listener.EnqueueCnt),
                     Interlocked.Read(ref listener.DequeueCnt),
-                    Interlocked.Read(ref SimsClient.ConnectBeginCnt),
-                    Interlocked.Read(ref SimsClient.ConnectFinishCnt),
-                    Interlocked.Read(ref SimsClient.WriteBeginCnt),
-                    Interlocked.Read(ref SimsClient.WriteBeginCnt),
-                    Interlocked.Read(ref SimsClient.ReadFinishCnt),
+                    Interlocked.Read(ref EchoClient.ConnectBeginCnt),
+                    Interlocked.Read(ref EchoClient.ConnectFinishCnt),
+                    Interlocked.Read(ref EchoClient.WriteBeginCnt),
+                    Interlocked.Read(ref EchoClient.WriteBeginCnt),
+                    Interlocked.Read(ref EchoClient.ReadFinishCnt),
                     stopwatch.ElapsedMilliseconds
                     );
             };
 
-
             for (int i = 0; i < options.Clients; i++)
             {
-                echoTasks[i] = clients[i].Start();
+                echoTasks[i] = clients[i].Start(options.testType);
             }
             Task.WaitAll(echoTasks);
             stopwatch.Stop();
 
-
             int errorNum = 0;
-            foreach (PipeEchoClient cli in clients)
+            foreach (EchoClient cli in clients)
             {
                 if (cli.Error != null)
                 {
@@ -130,42 +110,35 @@
             Console.WriteLine("{0} error of {1}", errorNum, options.Clients);
 
             double[] connect = clients.Where(cli => cli.Error == null).Select(cli => cli.ConnectDuration.TotalMilliseconds).ToArray();
-
             double[] echo = clients.Where(cli => cli.Error == null).Select(cli => cli.EchoDuration.TotalMilliseconds).ToArray();
-
             double[] total = clients.Where(cli => cli.Error == null).Select(cli => cli.ConnectDuration.TotalMilliseconds + cli.EchoDuration.TotalMilliseconds).ToArray();
-
 
             Console.WriteLine("connect\tp90:{0:N2}ms\tp95:{1:N2}ms\tp99:{2:N2}ms\tp99.9:{3:N2}ms",
                     Percentile(connect, 0.9),
                     Percentile(connect, 0.95),
                     Percentile(connect, 0.99),
-                    Percentile(connect, 0.999)
-                    );
+                    Percentile(connect, 0.999));
 
             Console.WriteLine("echo\tp90:{0:N2}ms\tp95:{1:N2}ms\tp99:{2:N2}ms\tp99.9:{3:N2}ms",
                    Percentile(echo, 0.9),
                    Percentile(echo, 0.95),
                    Percentile(echo, 0.99),
-                   Percentile(echo, 0.999)
-                   );
+                   Percentile(echo, 0.999));
 
             Console.WriteLine("total\tp90:{0:N2}ms\tp95:{1:N2}ms\tp99:{2:N2}ms\tp99.9:{3:N2}ms",
                    Percentile(total, 0.9),
                    Percentile(total, 0.95),
                    Percentile(total, 0.99),
-                   Percentile(total, 0.999)
-                   );
+                   Percentile(total, 0.999));
 
             Console.WriteLine("==============> {0} {1} {2} {3} {4} {5} {6}",
-                Interlocked.Read(ref listener.EnqueueCnt),
-                Interlocked.Read(ref listener.DequeueCnt),
-                Interlocked.Read(ref PipeEchoClient.ConnectBeginCnt),
-                Interlocked.Read(ref PipeEchoClient.ConnectFinishCnt),
-                Interlocked.Read(ref PipeEchoClient.WriteBeginCnt),
-                Interlocked.Read(ref PipeEchoClient.WriteBeginCnt),
-                Interlocked.Read(ref PipeEchoClient.ReadFinishCnt)
-    );
+                  Interlocked.Read(ref listener.EnqueueCnt),
+                  Interlocked.Read(ref listener.DequeueCnt),
+                  Interlocked.Read(ref EchoClient.ConnectBeginCnt),
+                  Interlocked.Read(ref EchoClient.ConnectFinishCnt),
+                  Interlocked.Read(ref EchoClient.WriteBeginCnt),
+                  Interlocked.Read(ref EchoClient.WriteBeginCnt),
+                  Interlocked.Read(ref EchoClient.ReadFinishCnt));
         }
 
         public static double Percentile(double[] sequence, double excelPercentile)
@@ -185,7 +158,5 @@
                 return sequence[k - 1] + d * (sequence[k] - sequence[k - 1]);
             }
         }
-
-
     }
 }